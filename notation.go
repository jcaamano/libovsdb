package libovsdb

import "encoding/json"

// Operation represents an operation according to RFC7047 section 5.2
type Operation struct {
	Op        string                   `json:"op"`
	Table     string                   `json:"table"`
	Row       map[string]interface{}   `json:"row,omitempty"`
	Rows      []map[string]interface{} `json:"rows,omitempty"`
	Columns   []string                 `json:"columns,omitempty"`
	Mutations []interface{}            `json:"mutations,omitempty"`
	Timeout   int                      `json:"timeout,omitempty"`
	Where     []interface{}            `json:"where,omitempty"`
	Until     string                   `json:"until,omitempty"`
	UUIDName  string                   `json:"uuid-name,omitempty"`
}

// MarshalJSON marshalls 'Operation' to a byte array
// For 'select' operations, we dont omit the 'Where' field
// to allow selecting all rows of a table
func (o Operation) MarshalJSON() ([]byte, error) {
	type OpAlias Operation
	switch o.Op {
	case "select":
		where := o.Where
		if where == nil {
			where = make([]interface{}, 0)
		}
		return json.Marshal(&struct {
			Where []interface{} `json:"where"`
			OpAlias
		}{
			Where:   where,
			OpAlias: (OpAlias)(o),
		})
	default:
		return json.Marshal(&struct {
			OpAlias
		}{
			OpAlias: (OpAlias)(o),
		})
	}
}

// MonitorRequests represents a group of monitor requests according to RFC7047
// We cannot use MonitorRequests by inlining the MonitorRequest Map structure till GoLang issue #6213 makes it.
// The only option is to go with raw map[string]interface{} option :-( that sucks !
// Refer to client.go : MonitorAll() function for more details
type MonitorRequests struct {
	Requests map[string]MonitorRequest `json:"requests"`
}

// MonitorRequest represents a monitor request according to RFC7047
type MonitorRequest struct {
	Columns []string      `json:"columns,omitempty"`
	Select  MonitorSelect `json:"select,omitempty"`
}

// MonitorSelect represents a monitor select according to RFC7047
type MonitorSelect struct {
	Initial bool `json:"initial,omitempty"`
	Insert  bool `json:"insert,omitempty"`
	Delete  bool `json:"delete,omitempty"`
	Modify  bool `json:"modify,omitempty"`
}

// TableUpdates is a collection of TableUpdate entries
// We cannot use TableUpdates directly by json encoding by inlining the TableUpdate Map
// structure till GoLang issue #6213 makes it.
// The only option is to go with raw map[string]map[string]interface{} option :-( that sucks !
// Refer to client.go : MonitorAll() function for more details
type TableUpdates struct {
	Updates map[string]TableUpdate `json:"updates"`
}

// TableUpdate represents a table update according to RFC7047
type TableUpdate struct {
	Rows map[string]RowUpdate `json:"rows"`
}

// RowUpdate represents a row update according to RFC7047
type RowUpdate struct {
	New Row `json:"new,omitempty"`
	Old Row `json:"old,omitempty"`
}

// OvsdbError is an OVS Error Condition
type OvsdbError struct {
	Error   string `json:"error"`
	Details string `json:"details,omitempty"`
}

// NewCondition creates a new condition as specified in RFC7047
func NewCondition(column string, function string, value interface{}) []interface{} {
	return []interface{}{column, function, value}
}

// NewMutation creates a new mutation as specified in RFC7047
func NewMutation(column string, mutator string, value interface{}) []interface{} {
	return []interface{}{column, mutator, value}
}

// TransactResponse represents the response to a Transact Operation
type TransactResponse struct {
	Result []OperationResult `json:"result"`
	Error  string            `json:"error"`
}

// OperationResult is the result of an Operation
type OperationResult struct {
	Count   int         `json:"count,omitempty"`
	Error   string      `json:"error,omitempty"`
	Details string      `json:"details,omitempty"`
	UUID    UUID        `json:"uuid,omitempty"`
	Rows    []ResultRow `json:"rows,omitempty"`
}

func ovsSliceToGoNotation(val interface{}) (interface{}, error) {
	switch val := val.(type) {
	case []interface{}:
		bsliced, err := json.Marshal(val)
		if err != nil {
			return nil, err
		}
<<<<<<< HEAD
		switch val[0] {
		case "uuid":
=======

		switch sl[0] {
		case "uuid", "named-uuid":
>>>>>>> 70a2b9fa
			var uuid UUID
			err = json.Unmarshal(bsliced, &uuid)
			return uuid, err
		case "set":
			var oSet OvsSet
			err = json.Unmarshal(bsliced, &oSet)
			return oSet, err
		case "map":
			var oMap OvsMap
			err = json.Unmarshal(bsliced, &oMap)
			return oMap, err
		}
		return val, nil
	}
	return val, nil
}

// TODO : add Condition, Function, Mutation and Mutator notations<|MERGE_RESOLUTION|>--- conflicted
+++ resolved
@@ -25,7 +25,7 @@
 	case "select":
 		where := o.Where
 		if where == nil {
-			where = make([]interface{}, 0)
+			where = make([]interface{}, 0, 0)
 		}
 		return json.Marshal(&struct {
 			Where []interface{} `json:"where"`
@@ -48,7 +48,7 @@
 // The only option is to go with raw map[string]interface{} option :-( that sucks !
 // Refer to client.go : MonitorAll() function for more details
 type MonitorRequests struct {
-	Requests map[string]MonitorRequest `json:"requests"`
+	Requests map[string]MonitorRequest `json:"requests,overflow"`
 }
 
 // MonitorRequest represents a monitor request according to RFC7047
@@ -71,12 +71,12 @@
 // The only option is to go with raw map[string]map[string]interface{} option :-( that sucks !
 // Refer to client.go : MonitorAll() function for more details
 type TableUpdates struct {
-	Updates map[string]TableUpdate `json:"updates"`
+	Updates map[string]TableUpdate `json:"updates,overflow"`
 }
 
 // TableUpdate represents a table update according to RFC7047
 type TableUpdate struct {
-	Rows map[string]RowUpdate `json:"rows"`
+	Rows map[string]RowUpdate `json:"rows,overflow"`
 }
 
 // RowUpdate represents a row update according to RFC7047
@@ -117,20 +117,16 @@
 }
 
 func ovsSliceToGoNotation(val interface{}) (interface{}, error) {
-	switch val := val.(type) {
+	switch val.(type) {
 	case []interface{}:
-		bsliced, err := json.Marshal(val)
+		sl := val.([]interface{})
+		bsliced, err := json.Marshal(sl)
 		if err != nil {
 			return nil, err
 		}
-<<<<<<< HEAD
-		switch val[0] {
-		case "uuid":
-=======
 
 		switch sl[0] {
 		case "uuid", "named-uuid":
->>>>>>> 70a2b9fa
 			var uuid UUID
 			err = json.Unmarshal(bsliced, &uuid)
 			return uuid, err
